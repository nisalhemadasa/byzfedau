[build-system]
requires = ["hatchling"]
build-backend = "hatchling.build"

[project]
name = "src"
version = "1.0.0"
description = ""
license = "Apache-2.0"
requires-python = ">=3.9.2,<4.0"
dependencies = [
    "flwr[simulation]>=1.19.0",
    "flwr-datasets[vision]>=0.5.0",
    "torch==2.5.1",
    "torchvision==0.20.1",
]

[tool.hatch.build.targets.wheel]
packages = ["."]

[tool.flwr.app]
publisher = "krithman"

[tool.flwr.app.components]
serverapp = "src.server_app:app"
clientapp = "src.client_app:app"

[tool.flwr.app.config]
num-server-rounds = 10
fraction-fit = 1
local-epochs = 1
<<<<<<< HEAD
byz-attack-type = "Backdoor" # ["Sign Flip", "Label Flip", "Gaussian Noise", "Backdoor"]
=======
strategy-name = "Custom-FedAvg"
byz-attack-type = "BackDoor" # ["Sign Flip", "Label Flip", "Gaussian Noise", "BackDoor"]
>>>>>>> d3d1c12b
mu = 1.0 # Gaussian Noise mean value
variance = 1.0 # Gaussian Noise variance value
attack-activation-round = 5
num-malicious = 4 # number of malicious users
random-seed = 42
<<<<<<< HEAD
dataset = "MNIST"

=======
>>>>>>> d3d1c12b
[tool.flwr.federations]
default = "local-simulation"

[tool.flwr.federations.local-simulation]
options.num-supernodes = 10 # number of total users<|MERGE_RESOLUTION|>--- conflicted
+++ resolved
@@ -29,22 +29,14 @@
 num-server-rounds = 10
 fraction-fit = 1
 local-epochs = 1
-<<<<<<< HEAD
-byz-attack-type = "Backdoor" # ["Sign Flip", "Label Flip", "Gaussian Noise", "Backdoor"]
-=======
 strategy-name = "Custom-FedAvg"
 byz-attack-type = "BackDoor" # ["Sign Flip", "Label Flip", "Gaussian Noise", "BackDoor"]
->>>>>>> d3d1c12b
 mu = 1.0 # Gaussian Noise mean value
 variance = 1.0 # Gaussian Noise variance value
 attack-activation-round = 5
 num-malicious = 4 # number of malicious users
 random-seed = 42
-<<<<<<< HEAD
 dataset = "MNIST"
-
-=======
->>>>>>> d3d1c12b
 [tool.flwr.federations]
 default = "local-simulation"
 
